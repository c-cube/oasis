################################################################################
#  OASIS: architecture for building OCaml libraries and applications           #
#                                                                              #
#  Copyright (C) 2011-2013, Sylvain Le Gall                                    #
#  Copyright (C) 2008-2011, OCamlCore SARL                                     #
#                                                                              #
#  This library is free software; you can redistribute it and/or modify it     #
#  under the terms of the GNU Lesser General Public License as published by    #
#  the Free Software Foundation; either version 2.1 of the License, or (at     #
#  your option) any later version, with the OCaml static compilation           #
#  exception.                                                                  #
#                                                                              #
#  This library is distributed in the hope that it will be useful, but         #
#  WITHOUT ANY WARRANTY; without even the implied warranty of MERCHANTABILITY  #
#  or FITNESS FOR A PARTICULAR PURPOSE. See the file COPYING for more          #
#  details.                                                                    #
#                                                                              #
#  You should have received a copy of the GNU Lesser General Public License    #
#  along with this library; if not, write to the Free Software Foundation,     #
#  Inc., 51 Franklin St, Fifth Floor, Boston, MA  02110-1301 USA               #
################################################################################

# OASIS_START
<<<<<<< HEAD
# DO NOT EDIT (digest: cc15a7b653a890ba8630c456c7a41143)
version = "0.4.6"
description = "test library number 3"
=======
# DO NOT EDIT (digest: 8e515eff4bc1e56a89652e692a38c19f)
version = "0.4.7"
description = "Architecture for building OCaml libraries and applications"
>>>>>>> 30595913
requires = "pluginloaderLib"
archive(byte) = "plugin3.cma"
archive(byte, plugin) = "plugin3.cma"
archive(native) = "plugin3.cmxa"
archive(native, plugin) = "plugin3.cmxs"
plugin_system = "pluginloader"
plugin_name = "plugin3"
plugin_synopsis = "third plugin"
exists_if = "plugin3.cma"
# OASIS_STOP<|MERGE_RESOLUTION|>--- conflicted
+++ resolved
@@ -21,15 +21,9 @@
 ################################################################################
 
 # OASIS_START
-<<<<<<< HEAD
-# DO NOT EDIT (digest: cc15a7b653a890ba8630c456c7a41143)
-version = "0.4.6"
+# DO NOT EDIT (digest: b4a0751378134ced93aa70c37fccf318)
+version = "0.4.7"
 description = "test library number 3"
-=======
-# DO NOT EDIT (digest: 8e515eff4bc1e56a89652e692a38c19f)
-version = "0.4.7"
-description = "Architecture for building OCaml libraries and applications"
->>>>>>> 30595913
 requires = "pluginloaderLib"
 archive(byte) = "plugin3.cma"
 archive(byte, plugin) = "plugin3.cma"
