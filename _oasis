OASISFormat:  0.3
OCamlVersion: >= 3.12.1
FindlibVersion: >= 1.3.1
Name:         oasis
<<<<<<< HEAD
Version: 0.4.6
=======
Version:      0.4.7
>>>>>>> 30595913
LicenseFile:  COPYING.txt
License:      LGPL-2.1 with OCaml linking exception
BuildType:    ocamlbuild (0.3)
Authors:      Sylvain Le Gall
Maintainers:  Sylvain Le Gall <gildor@ocamlcore.org>
Copyrights:   (C) 2008-2010 OCamlCore SARL
Homepage:     http://oasis.forge.ocamlcore.org/
Plugins:      DevFiles (0.3), StdFiles (0.3), META (0.3)
FilesAB:      src/oasis/OASISConf.ml.ab
BuildTools:   ocamlbuild, make

Synopsis: Tooling for building OCaml libraries and applications
Description:
  OASIS generates a full configure, build and install system for your
  application. It starts with a simple `_oasis` file at the toplevel of your
  project and creates everything required.
  .
  OASIS leverages existing OCaml tooling to perform most of it's work. In fact,
  it might be more appropriate to think of it as simply the glue that binds
  these other subsystems together and coordinates the work that they do. It
  should support the following tools:
  .
   * OCamlbuild
   * OMake
   * OCamlMakefile (todo),
   * ocaml-autoconf (todo)
  .
  It also features a do-it-yourself command line invocation and an internal
  configure/install scheme. Libraries are managed through findlib. It has been
  tested on GNU Linux and Windows.
  .
  It also allows to have standard entry points and description. It helps to
  integrates your libraries and software with third parties tools like GODI.

Flag libraries
  Description: Install OASIS and base libraries, for plugins development

Flag gettext
  Description: Use ocaml-gettext for i18n
  Default: false

if flag(gettext)
  PostBuildCommand: $make -C po all
  PostCleanCommand: $make -C po clean
  PostInstallCommand:   $make -C po install PODIR=$prefix/share/locale
  PostUninstallCommand: $make -C po install PODIR=$prefix/share/locale

Library oasis
  Path: src/oasis
  Modules: FormatExt,
           ODNFunc,
           PropList,
           OASISUtils,
           OASISUnixPath,
           OASISContext,
           OASISGettext,
           OASISMessage,
           OASISText,
           OASISTypes,
           OASISParse,
           OASISValues,
           OASISExpr,
           OASISVersion,
           OASISLicense,
           OASISFileTemplate,
           OASISBuildSection,
           OASISDocument,
           OASISExecutable,
           OASISFlag,
           OASISSetupUpdate,
           OASISLibrary,
           OASISObject,
           OASISPackage,
           OASISSourceRepository,
           OASISTest,
           OASISPlugin,
           OASISFindlib,
           OASISSchema,
           OASISSection,
           OASISData,
           OASISString,
           OASISExec,
           OASISFileUtil,
           OASISHostPath,
           OASISGraph,
           OASISFeatures
  InternalModules: OASISVersion_types,
                   OASISVersion_lexer,
                   OASISVersion_parser,
                   OASISLicense_types,
                   OASISLicense_lexer,
                   OASISLicense_parser,
                   OASISValues_lexer,
                   OASISConf,
                   OASISAst,
                   OASISAstTypes,
                   OASISCheck,
                   OASISRecDescParser,
                   OASISCustom,
                   OASISQuickstart,
                   OASISHelp,
                   OASISFormat,
                   OASISSection_intern,
                   OASISBuildSection_intern,
                   OASISDocument_intern,
                   OASISExecutable_intern,
                   OASISFlag_intern,
                   OASISLibrary_intern,
                   OASISObject_intern,
                   OASISPackage_intern,
                   OASISSourceRepository_intern,
                   OASISTest_intern,
                   OASISSchema_intern,
                   OASISPath_intern
  CompiledObject: Best
  BuildDepends: unix, odn (>= 0.0.11)
  BuildTools+: ocamlmod, ocamlyacc, ocamllex, ocamlify
  XMETADescription: _oasis file functions
  Install$: flag(libraries)

Library base
  Path: src/base
  Modules: BaseArgExt,
           BaseBuilt,
           BaseCheck,
           BaseCustom,
           BaseData,
           BaseDoc,
           BaseEnvLight,
           BaseEnv,
           BaseFileAB,
           BaseGenerate,
           BaseLog,
           BaseOCamlcConfig,
           BaseSetup,
           BaseStandardVar,
           BaseTest,
           BaseDynVar,
           BaseMessage,
           BaseContext
  CompiledObject: Best
  BuildDepends: oasis
  BuildTools+: ocamlmod, ocamlify
  FindlibParent: oasis
  XMETADescription: 'setup.ml' modules for OASIS
  Install$: flag(libraries)

Library "builtin-plugins"
  Path: src
  Modules: OASISBuiltinPlugins,
           plugins/extra/META/METAPlugin,
           plugins/internal/InternalConfigurePlugin,
           plugins/internal/InternalInstallPlugin,
           plugins/none/NonePlugin,
           plugins/ocamlbuild/OCamlbuildPlugin,
           plugins/ocamlbuild/OCamlbuildDocPlugin,
           plugins/ocamlbuild/OCamlbuildCommon,
           plugins/custom/CustomPlugin,
           plugins/extra/devfiles/DevFilesPlugin,
           plugins/extra/stdfiles/StdFilesPlugin,
           plugins/omake/OMakePlugin
  InternalModules: plugins/none/NoneData,
                   plugins/internal/InternalData,
                   plugins/internal/InternalId,
                   plugins/ocamlbuild/OCamlbuildData,
                   plugins/ocamlbuild/OCamlbuildId,
                   plugins/ocamlbuild/MyOCamlbuildBase,
                   plugins/ocamlbuild/MyOCamlbuildFindlib,
                   plugins/custom/CustomData,
                   plugins/extra/META/METAData,
                   plugins/extra/devfiles/DevFilesData,
                   plugins/extra/stdfiles/StdFilesData,
                   plugins/omake/OMakeData,
                   plugins/omake/OMakeFields,
                   plugins/omake/OMakeEquip,
                   plugins/omake/OMakeFormat
  CompiledObject: Best
  BuildDepends: oasis, oasis.base, ocamlbuild
  FindlibParent: oasis

Library cli
  Path:             src/cli
  Modules:          CLISubCommand,
                    CLIArgExt,
                    CLICommon,
                    CLIPager
  InternalModules:  CLIData, CLIPluginsLoaded
  CompiledObject:   byte
  BuildDepends:     oasis, oasis.base, plugin-loader
  FindlibParent:    oasis
  XMETADescription: 'setup.ml' modules for OASIS
  Install$:         flag(libraries)

Library dynrun
  Path:           src/dynrun
  Modules:        OASISDynRun
  CompiledObject: best
  BuildDepends:   oasis.base, oasis.builtin-plugins
  FindlibParent:  oasis

Executable oasis
  Path:   src/cli
  MainIs: Main.ml
  BuildDepends: oasis, oasis.base, oasis.cli, oasis.builtin-plugins
  CompiledObject: best

Executable fake_ocamlfind
  Path: test/utils
  MainIs: fake_ocamlfind.ml
  Install: false
  CompiledObject: best
  Build$: flag(tests)
  BuildDepends: unix

Executable test
  Path: test
  MainIs: test.ml
  Install: false
  CompiledObject: best
  Build$: flag(tests)
  BuildDepends: oUnit (>= 2.0.0), findlib, fileutils (>= 0.4.2),
                expect.pcre (>= 0.0.4), oasis, oasis.base,
                oasis.builtin-plugins, pcre

Test main
  Type: custom (0.3)
  Command: $test -oasis $oasis -is-native $is_native -native-dynlink $native_dynlink -ocamlmod $ocamlmod -fake-ocamlfind $fake_ocamlfind
  WorkingDirectory: test
  TestTools: oasis, test, ocamlmod, fake_ocamlfind, omake, ocamlbuild

Document manual
  Type: custom (0.3)
  Title: OASIS User Manual
  if flag(gettext)
    XCustom: env LANG=C $oasis -ignore-plugins manual -o doc/MANUAL.mkd
  else
    XCustom: $oasis -ignore-plugins manual -o doc/MANUAL.mkd
  XCustomClean: $rm doc/MANUAL.mkd
  DataFiles: doc/MANUAL.mkd

Document "api-oasis"
  Title:                API reference for OASIS
  Type:                 OCamlbuild (0.3)
  InstallDir:           $htmldir/oasis
  BuildTools+:          ocamldoc
  XOCamlbuildPath:      src/
  XOCamlbuildLibraries: oasis, oasis.base, oasis.cli

SourceRepository head
  Type: git
  Location: git://github.com/gildor478/oasis.git
  Browser: https://github.com/gildor478/oasis

# Third party: plugin-loader

Library "plugin-loader"
  Path:         src/ext/plugin-loader/src
  Modules:      PluginLoader
  BuildDepends: dynlink, findlib
  XMETADescription: OCaml plugin management using findlib

Library "pluginloaderLib"
  Path:    src/ext/plugin-loader/test/data/findlib/pluginloaderLib
  Modules: PluginloaderLib
  Build$: flag(tests)
  Install: false
  XMETADescription: test library loader

Library "plugin1"
  Path:    src/ext/plugin-loader/test/data/findlib/plugin1
  Modules: Plugin1
  Install: false
  Build$: flag(tests)
  BuildDepends: pluginloaderLib
  XMETADescription: test library number 1
  XMETAExtraLines: plugin_system = "pluginloader"
                   plugin_name = "plugin1"
                   plugin_synopsis = "first plugin"

Library "plugin2"
  Path:    src/ext/plugin-loader/test/data/findlib/plugin2
  Modules: Plugin2
  Install: false
  Build$: flag(tests)
  BuildDepends: pluginloaderLib, plugin1
  XMETADescription: test library number 2
  XMETAExtraLines: plugin_system = "pluginloader"
                   plugin_name = "plugin2"
                   plugin_synopsis = "second plugin"

Library "plugin3"
  Path:    src/ext/plugin-loader/test/data/findlib/plugin3
  Modules: Plugin3
  Install: false
  Build$: flag(tests)
  BuildDepends: pluginloaderLib
  XMETADescription: test library number 3
  XMETAExtraLines: plugin_system = "pluginloader"
                   plugin_name = "plugin3"
                   plugin_synopsis = "third plugin"

Executable "pluginloader"
  Path:    src/ext/plugin-loader/test/data
  MainIs:  pluginloader.ml
  Install: false
  Build$: flag(tests)
  BuildDepends: pluginloaderLib, plugin-loader

Executable "test_loader"
  Path:         src/ext/plugin-loader/test
  MainIs:       TestLoader.ml
  BuildDepends: plugin-loader, fileutils, oUnit
  Build$: flag(tests)
  Install:      false

Test main_loader
  Type:      custom (0.3)
  Command:   $test_loader -pluginloader $pluginloader
  TestTools: test_loader, pluginloader<|MERGE_RESOLUTION|>--- conflicted
+++ resolved
@@ -2,11 +2,7 @@
 OCamlVersion: >= 3.12.1
 FindlibVersion: >= 1.3.1
 Name:         oasis
-<<<<<<< HEAD
-Version: 0.4.6
-=======
 Version:      0.4.7
->>>>>>> 30595913
 LicenseFile:  COPYING.txt
 License:      LGPL-2.1 with OCaml linking exception
 BuildType:    ocamlbuild (0.3)
